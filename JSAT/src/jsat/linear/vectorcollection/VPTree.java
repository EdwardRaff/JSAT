--- conflicted
+++ resolved
@@ -22,11 +22,7 @@
 import jsat.utils.Pair;
 import jsat.utils.ProbailityMatch;
 import jsat.utils.SimpleList;
-<<<<<<< HEAD
-import jsat.utils.random.XORWOW;
-=======
 import jsat.utils.random.RandomUtil;
->>>>>>> 01b525c3
 
 /**
  * Provides an implementation of Vantage Point Trees, as described in 
@@ -132,7 +128,7 @@
         this.dm = dm;
         if(!dm.isSubadditive())
             throw new RuntimeException("VPTree only supports metrics that support the triangle inequality");
-        this.rand = new XORWOW();
+        this.rand = RandomUtil.getRandom();
         this.sampleSize = 80;
         this.searchIterations = 40;
         this.size = 0;
@@ -144,7 +140,7 @@
     
     /**
      * Copy constructor
-     * @param toClone the object ot copy
+     * @param toClone the object to copy
      */
     protected VPTree(VPTree<V> toClone)
     {
